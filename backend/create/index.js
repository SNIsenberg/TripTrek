--- conflicted
+++ resolved
@@ -23,14 +23,6 @@
       body: JSON.stringify({ message: "Invalid JSON format." }),
     };
   }
-<<<<<<< HEAD
- 
-  // Extract values from DynamoDB format
-  const { destination, startDate, endDate, imageUrl } = body;
-
-  const tripID = body.id; // frontend sends "id" not "tripID"
-=======
->>>>>>> df2b806b
 
   // Extract trip details and user ID from request body
   const { destination, startDate, endDate, imageUrl, id: tripID, itinerary = [], user } = body;
