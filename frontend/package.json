{
  "name": "triptrek",
  "private": true,
  "version": "0.0.0",
  "type": "module",
  "scripts": {
    "dev": "vite",
    "build": "vite build",
    "lint": "eslint .",
    "preview": "vite preview",
<<<<<<< HEAD
    "test": "vitest",
    "test:ui": "vitest --ui"
=======
    "test": "vitest"
>>>>>>> eb90e7f8
  },
  "dependencies": {
    "bootstrap": "^5.3.7",
    "date-fns": "^4.1.0",
    "react": "^19.1.0",
    "react-bootstrap": "^2.10.10",
    "react-datepicker": "^8.4.0",
    "react-dom": "^19.1.0",
    "react-responsive-carousel": "^3.2.23",
    "react-router-dom": "^7.6.2",
    "react-time-picker": "^7.0.0",
    "uuid": "^11.1.0"
  },
  "devDependencies": {
    "@eslint/js": "^9.25.0",
    "@testing-library/jest-dom": "^6.6.3",
    "@testing-library/react": "^16.3.0",
    "@types/react": "^19.1.2",
    "@types/react-dom": "^19.1.2",
    "@vitejs/plugin-react": "^4.6.0",
    "@vitest/ui": "^3.2.4",
    "eslint": "^9.25.0",
    "eslint-plugin-react-hooks": "^5.2.0",
    "eslint-plugin-react-refresh": "^0.4.19",
    "globals": "^16.0.0",
    "jsdom": "^26.1.0",
    "vite": "^6.3.5",
    "vitest": "^3.2.4"
  }
}<|MERGE_RESOLUTION|>--- conflicted
+++ resolved
@@ -8,12 +8,12 @@
     "build": "vite build",
     "lint": "eslint .",
     "preview": "vite preview",
-<<<<<<< HEAD
+
     "test": "vitest",
     "test:ui": "vitest --ui"
-=======
+
     "test": "vitest"
->>>>>>> eb90e7f8
+
   },
   "dependencies": {
     "bootstrap": "^5.3.7",
