--- conflicted
+++ resolved
@@ -3,7 +3,6 @@
 import App from './App.jsx';
 import 'bootstrap/dist/css/bootstrap.min.css';
 import './index.css';
-<<<<<<< HEAD
 import './auth-styles.css'; 
 
 import { Amplify } from 'aws-amplify';
@@ -23,10 +22,8 @@
     window.location.reload();
   }
 });
-import { TripProvider } from './context/TripContext'
-=======
+
 import { TripProvider } from './context/TripContext.jsx';
->>>>>>> ba195705
 
 
 ReactDOM.createRoot(document.getElementById('root')).render(
