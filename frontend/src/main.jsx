--- conflicted
+++ resolved
@@ -3,7 +3,6 @@
 import App from './App.jsx';
 import 'bootstrap/dist/css/bootstrap.min.css';
 import './index.css';
-<<<<<<< HEAD
 import './auth-styles.css'; // Add this new CSS file
 
 import { Amplify } from 'aws-amplify';
@@ -23,6 +22,8 @@
     window.location.reload();
   }
 });
+import { TripProvider } from './context/TripContext'
+
 
 ReactDOM.createRoot(document.getElementById('root')).render(
   <React.StrictMode>
@@ -82,15 +83,5 @@
         );
       }}
     </Authenticator>
-=======
-import { TripProvider } from './context/TripContext'
-
-
-ReactDOM.createRoot(document.getElementById('root')).render(
-  <React.StrictMode>
-    <TripProvider>
-      <App />
-    </TripProvider>
->>>>>>> 9f7ab1f0
   </React.StrictMode>
 );