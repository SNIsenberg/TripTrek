<<<<<<< HEAD
import { BrowserRouter as Router, Routes, Route } from 'react-router-dom';
import NavigationBar from './components/NavigationBar';
=======
// src/App.jsx

import { BrowserRouter as Router, Routes, Route} from 'react-router-dom';

// Import your page components
>>>>>>> ba195705
import Home from './pages/Home';
import About from './pages/About';
import ContactUs from './pages/ContactUs';
import TripList from './pages/TripList';
import TripDetail from './pages/TripDetail'; 
<<<<<<< HEAD
import { TripProvider } from './context/TripContext'; 
=======
import NavigationBar from './components/NavigationBar';
import Chatbot from './components/chatbot/Chatbot';
>>>>>>> ba195705

function App() {
  // No need to pass user props anymore
  return (
<<<<<<< HEAD
    <TripProvider>
      <Router>
        <div>
          <NavigationBar />
          <Routes>
            <Route path="/" element={<Home />} />
            <Route path="/about" element={<About />} />
            <Route path="/contact" element={<ContactUs />} />
            <Route path="/trips" element={<TripList />} />
            <Route path="/trips/:tripId" element={<TripDetail />} />
          </Routes>
        </div>
      </Router>
    </TripProvider>
=======

    <Router>
      <div>
        <NavigationBar />

        {/* Route Definitions */}
        <Routes>
          <Route path="/" element={<Home />} />
          <Route path="/about" element={<About />} />
          <Route path="/contact" element={<ContactUs />} />
          <Route path="/trips" element={<TripList />} />
          <Route path="/trips/:tripId" element={<TripDetail />} />
        
        </Routes>
      </div>
      <Chatbot />
    </Router>

>>>>>>> ba195705
  );
}

export default App;
<|MERGE_RESOLUTION|>--- conflicted
+++ resolved
@@ -1,29 +1,17 @@
-<<<<<<< HEAD
 import { BrowserRouter as Router, Routes, Route } from 'react-router-dom';
-import NavigationBar from './components/NavigationBar';
-=======
-// src/App.jsx
-
-import { BrowserRouter as Router, Routes, Route} from 'react-router-dom';
 
 // Import your page components
->>>>>>> ba195705
 import Home from './pages/Home';
 import About from './pages/About';
 import ContactUs from './pages/ContactUs';
 import TripList from './pages/TripList';
-import TripDetail from './pages/TripDetail'; 
-<<<<<<< HEAD
+import TripDetail from './pages/TripDetail';
 import { TripProvider } from './context/TripContext'; 
-=======
-import NavigationBar from './components/NavigationBar';
 import Chatbot from './components/chatbot/Chatbot';
->>>>>>> ba195705
 
 function App() {
   // No need to pass user props anymore
   return (
-<<<<<<< HEAD
     <TripProvider>
       <Router>
         <div>
@@ -36,28 +24,9 @@
             <Route path="/trips/:tripId" element={<TripDetail />} />
           </Routes>
         </div>
+        <Chatbot />
       </Router>
     </TripProvider>
-=======
-
-    <Router>
-      <div>
-        <NavigationBar />
-
-        {/* Route Definitions */}
-        <Routes>
-          <Route path="/" element={<Home />} />
-          <Route path="/about" element={<About />} />
-          <Route path="/contact" element={<ContactUs />} />
-          <Route path="/trips" element={<TripList />} />
-          <Route path="/trips/:tripId" element={<TripDetail />} />
-        
-        </Routes>
-      </div>
-      <Chatbot />
-    </Router>
-
->>>>>>> ba195705
   );
 }
 
