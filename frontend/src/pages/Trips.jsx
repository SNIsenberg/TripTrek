--- conflicted
+++ resolved
@@ -136,13 +136,16 @@
       if (existingTrip) {
         if (existingTrip.destination !== trip.destination) {
           await updateTripAPI(trip.id, 'destination', finalTrip.destination)
+          await updateTripAPI(trip.id, 'destination', finalTrip.destination)
         }
  
         if (existingTrip.startDate !== trip.startDate) {
           await updateTripAPI(trip.id, 'startDate', trip.startDate)
+          await updateTripAPI(trip.id, 'startDate', trip.startDate)
         }
  
         if (existingTrip.endDate !== trip.endDate) {
+          await updateTripAPI(trip.id, 'endDate', trip.endDate)
           await updateTripAPI(trip.id, 'endDate', trip.endDate)
         }
  
@@ -150,6 +153,7 @@
           JSON.stringify(existingTrip.itinerary) !==
           JSON.stringify(finalTrip.itinerary)
         ) {
+          await updateTripAPI(trip.id, 'itinerary', finalTrip.itinerary)
           await updateTripAPI(trip.id, 'itinerary', finalTrip.itinerary)
         }
       }
@@ -192,7 +196,6 @@
     <div className="container bg-light-sand py-5 text-slate-gray">
       
       <h2 className="text-center mb-4 text-forest-green">
-<<<<<<< HEAD
         {!selectedTrip && !editingTrip && 'Destinations'}
         {selectedTrip && !editingTrip && 'Itinerary'}
         {selectedTrip && editingTrip && editingTrip.destination}
@@ -203,10 +206,6 @@
           <div className="spinner-border text-terra" role="status"></div>
         </div>
       )}
-=======
-        {selectedTrip && !editingTrip ? 'Itinerary' : 'Destinations'}
-      </h2>                                   
->>>>>>> 85f0af47
 
       {!selectedTrip && !editingTrip && (
         <>
