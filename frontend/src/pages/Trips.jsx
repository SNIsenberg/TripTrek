--- conflicted
+++ resolved
@@ -102,11 +102,7 @@
   }
  
   // SAVE (new or edit)
-<<<<<<< HEAD
-  const handleSave = async trip => {
-=======
   const handleSave = async(trip) => {
->>>>>>> c1328b4d
     // regenerate the complete itinerary with every date from start → end
     const days = eachDayOfInterval({
       start: parseMDY(trip.startDate),
@@ -157,7 +153,6 @@
    
     } else {
       // new trip
-<<<<<<< HEAD
       const saveTrip = async () => {
         try {
           const response = await fetch('https://0nkryc0lmb.execute-api.us-east-1.amazonaws.com/createTrip', {
@@ -183,16 +178,9 @@
       finalTrip.id = uuidv4()
       await saveTrip();
     }
-    await fetchTrips();
-
-=======
-      finalTrip.id = uuidv4();
-     
-    }
     // re-fetch from backend after save
     await fetchTrips();
    
->>>>>>> c1328b4d
     setEditingTrip(null)
     setSelectedTrip(null)
   }
@@ -201,13 +189,8 @@
     <div className="container bg-light-sand py-5 text-slate-gray">
       <h2 className="text-center mb-4 text-forest-green">
         {selectedTrip && !editingTrip ? 'Itinerary' : 'Destinations'}
-<<<<<<< HEAD
       </h2>                                   
 
-=======
-      </h2>
- 
->>>>>>> c1328b4d
       {!selectedTrip && !editingTrip && (
         <>
           <button
