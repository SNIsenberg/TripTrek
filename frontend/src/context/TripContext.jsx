import { createContext, useContext, useState, useEffect } from 'react';
import { format, eachDayOfInterval, parse } from 'date-fns';
import { v4 as uuidv4 } from 'uuid';
import { useAuth } from '../context/AuthContext'; // adjust path as needed

const TripContext = createContext();

export const useTripContext = () => {
  const context = useContext(TripContext);
  if (!context) {
    throw new Error('useTripContext must be used within a TripProvider');
  }
  return context;
};

export const TripProvider = ({ children }) => {
  const API_Endpoint = 'https://543chrrabf.execute-api.us-east-1.amazonaws.com/';
  const { user } = useAuth(); // get userId from AuthContext
  const [trips, setTrips] = useState([]);
  const [loading, setLoading] = useState(false);

  const parseMDY = str => parse(str, 'MM/dd/yyyy', new Date());

  const convertTo24Hour = timeStr => {
    const [time, mod] = timeStr.split(' ');
    let [h, m] = time.split(':');
    if (mod === 'PM' && h !== '12') h = String(+h + 12);
    if (mod === 'AM' && h === '12') h = '00';
    return `${h.padStart(2, '0')}:${m}`;
  };

  // RETRIEVE ALL trips for the current user
  const fetchTrips = async () => {
    if (!user?.userId) return;
    setLoading(true);
    console.log('Fetching trips for user:', user.userId);
    try {
      const response = await fetch(`${API_Endpoint}getTripList?userId=${user.userId}`, {
        method: 'GET',
      });
      if (!response.ok) throw new Error(`Failed to load trips: ${response.status}`);

      const data = await response.json();

      const tripsWithSortedItinerary = data.map(trip => ({
        ...trip,
        id: trip.sk, // tripId is now the sort key
        itinerary: trip.itinerary?.map(day => ({
          ...day,
          activities: [...(day.activities || [])].sort((a, b) => {
            const aTime = convertTo24Hour(a.time);
            const bTime = convertTo24Hour(b.time);
            return aTime.localeCompare(bTime);
          })
        })) || []
      }));

      setTrips(tripsWithSortedItinerary);
    } catch (err) {
      console.error('Error fetching trips:', err);
    } finally {
      setLoading(false);
    }
  };

  // DELETE a trip for the current user
  const deleteTrip = async (tripId) => {
    try {
      const response = await fetch(`${API_Endpoint}deleteTrip?userId=${user.userId}&tripId=${tripId}`, {
        method: 'DELETE',
      });

      if (!response.ok) {
        throw new Error(`Failed to delete trip. Status: ${response.status}`);
      }

      await fetchTrips();
    } catch (err) {
      console.error('Error deleting trip:', err);
      alert('Failed to delete trip. Please try again.');
    }
  };

  // UPDATE a trip attribute
  const updateTripAPI = async (tripId, attributeName, newValue) => {
  try {
    const res = await fetch(`${API_Endpoint}updateTrip?tripId=${encodeURIComponent(tripId)}`, {
      method: 'PATCH',
      headers: { 'Content-Type': 'application/json' },
      body: JSON.stringify({
        attributeName,
        newValue,
        user: { userId: user.userId } // ✅ include user object
      })
    });

    if (!res.ok) {
      const errText = await res.text();
      throw new Error(`API error: ${res.status} ${errText}`);
    }

    const result = await res.json();
    return result;
  } catch (err) {
    console.error('API call failed:', err);
  }
};


  // CREATE or UPDATE a trip
  const saveTrip = async (trip) => {
    const days = eachDayOfInterval({
      start: parseMDY(trip.startDate),
      end: parseMDY(trip.endDate)
    });

    const itinerary = days.map(date => {
      const dateStr = format(date, 'MM/dd/yyyy');
      const dayActivities = trip.itinerary.find(d => d.date === dateStr)?.activities || [];

      const sortedActivities = [...dayActivities].sort((a, b) => {
        const a24 = convertTo24Hour(a.time);
        const b24 = convertTo24Hour(b.time);
        return a24.localeCompare(b24);
      });

      return { date: dateStr, activities: sortedActivities };
    });

    const finalTrip = {
      ...trip,
      itinerary,
      user: { userId: user.userId }
    };

    if (trip.id) {
      const existingTrip = trips.find(t => t.id === trip.id);
      if (existingTrip) {
        if (existingTrip.destination !== trip.destination) {
<<<<<<< HEAD
          await updateTripAPI(trip.id, 'destination', finalTrip.destination)
          await updateTripAPI(trip.id, 'mapData', null) // reset mapData so it won't show old destination
=======
          await updateTripAPI(trip.id, 'destination', finalTrip.destination);
>>>>>>> 877c8679
        }
        if (existingTrip.startDate !== trip.startDate) {
          await updateTripAPI(trip.id, 'startDate', trip.startDate);
        }
        if (existingTrip.endDate !== trip.endDate) {
          await updateTripAPI(trip.id, 'endDate', trip.endDate);
        }
<<<<<<< HEAD

        if (existingTrip.mapData !== trip.mapData) {
          await updateTripAPI(trip.id, 'mapData', trip.mapData)
        }

        if (
          JSON.stringify(existingTrip.itinerary) !==
          JSON.stringify(finalTrip.itinerary)
        ) {
          await updateTripAPI(trip.id, 'itinerary', finalTrip.itinerary)
=======
        if (JSON.stringify(existingTrip.itinerary) !== JSON.stringify(finalTrip.itinerary)) {
          await updateTripAPI(trip.id, 'itinerary', finalTrip.itinerary);
>>>>>>> 877c8679
        }
      }
    } else {
      finalTrip.id = uuidv4(); // generate tripId
      finalTrip.sk = finalTrip.id; // set sort key
      try {
        const response = await fetch(`${API_Endpoint}createTrip`, {
          method: 'POST',
          headers: { 'Content-Type': 'application/json' },
          body: JSON.stringify(finalTrip),
        });

        if (!response.ok) {
          throw new Error(`HTTP error! Status: ${response.status}`);
        }
        const data = await response.json();
        alert('Trip created successfully!');
      } catch (error) {
        alert('Failed to create trip.');
      }
    }

    await fetchTrips();
  };

  const slugify = (text) =>
  text
    .toString()
    .toLowerCase()
    .trim()
    .replace(/\s+/g, '-')         // Replace spaces with -
    .replace(/[^\w\-]+/g, '')     // Remove non-word characters
    .replace(/\-\-+/g, '-');      // Replace multiple - with single -

  const uploadTripImage = async (file, locationName, tripId) => {
    const extension = file.name.split('.').pop();
    const safeBase = slugify(locationName || 'trip', { lower: true });
    const uniqueFileName = `${safeBase}/${uuidv4()}.${extension}`;
  
    const res = await fetch(`${API_Endpoint}generateUploadUrl`, {
      method: 'POST',
      headers: { 'Content-Type': 'application/json' },
      body: JSON.stringify({ fileType: file.type, fileName: uniqueFileName }),
    });
  
    if (!res.ok) {
      throw new Error('Failed to get upload URL');
    }
  
    const { uploadUrl, imageUrl } = await res.json();
  
    await fetch(uploadUrl, {
      method: 'PUT',
      headers: { 'Content-Type': file.type },
      body: file,
    });
  
    if (tripId) {
      await updateTripAPI(tripId, 'imageUrl', imageUrl);
      await fetchTrips();
    }
  
    return imageUrl;
  };

  // Get trip by ID

  const getTripById = (id) => {
    return trips.find(trip => trip.id === id);
  };

  useEffect(() => {
    if (user?.userId) {
      fetchTrips();
    }
  }, [user?.userId]);

  const value = {
    trips,
    loading,
    fetchTrips,
    deleteTrip,
    saveTrip,
    getTripById,
    uploadTripImage
  }

  return (
    <TripContext.Provider value={value}>
      {children}
    </TripContext.Provider>
  );
};<|MERGE_RESOLUTION|>--- conflicted
+++ resolved
@@ -137,12 +137,8 @@
       const existingTrip = trips.find(t => t.id === trip.id);
       if (existingTrip) {
         if (existingTrip.destination !== trip.destination) {
-<<<<<<< HEAD
-          await updateTripAPI(trip.id, 'destination', finalTrip.destination)
+          await updateTripAPI(trip.id, 'destination', finalTrip.destination);
           await updateTripAPI(trip.id, 'mapData', null) // reset mapData so it won't show old destination
-=======
-          await updateTripAPI(trip.id, 'destination', finalTrip.destination);
->>>>>>> 877c8679
         }
         if (existingTrip.startDate !== trip.startDate) {
           await updateTripAPI(trip.id, 'startDate', trip.startDate);
@@ -150,21 +146,12 @@
         if (existingTrip.endDate !== trip.endDate) {
           await updateTripAPI(trip.id, 'endDate', trip.endDate);
         }
-<<<<<<< HEAD
 
         if (existingTrip.mapData !== trip.mapData) {
           await updateTripAPI(trip.id, 'mapData', trip.mapData)
         }
-
-        if (
-          JSON.stringify(existingTrip.itinerary) !==
-          JSON.stringify(finalTrip.itinerary)
-        ) {
-          await updateTripAPI(trip.id, 'itinerary', finalTrip.itinerary)
-=======
         if (JSON.stringify(existingTrip.itinerary) !== JSON.stringify(finalTrip.itinerary)) {
           await updateTripAPI(trip.id, 'itinerary', finalTrip.itinerary);
->>>>>>> 877c8679
         }
       }
     } else {
