import { createContext, useContext, useState, useEffect } from 'react';
import { format, eachDayOfInterval, parse } from 'date-fns';
import { v4 as uuidv4 } from 'uuid';
import { useAuth } from '../context/AuthContext'; // adjust path as needed

const TripContext = createContext();

export const useTripContext = () => {
  const context = useContext(TripContext);
  if (!context) {
    throw new Error('useTripContext must be used within a TripProvider');
  }
  return context;
};

export const TripProvider = ({ children }) => {
<<<<<<< HEAD
  const API_Endpoint = 'https://04vzht9lw9.execute-api.us-east-1.amazonaws.com/'
  const [trips, setTrips] = useState([])
  const [loading, setLoading] = useState(false)
=======
  const API_Endpoint = 'https://50ohmvai1k.execute-api.us-east-1.amazonaws.com/';
  const { user } = useAuth(); // get userId from AuthContext
  const [trips, setTrips] = useState([]);
  const [loading, setLoading] = useState(false);
>>>>>>> df2b806b

  const parseMDY = str => parse(str, 'MM/dd/yyyy', new Date());

  const convertTo24Hour = timeStr => {
    const [time, mod] = timeStr.split(' ');
    let [h, m] = time.split(':');
    if (mod === 'PM' && h !== '12') h = String(+h + 12);
    if (mod === 'AM' && h === '12') h = '00';
    return `${h.padStart(2, '0')}:${m}`;
  };

  // RETRIEVE ALL trips for the current user
  const fetchTrips = async () => {
    if (!user?.userId) return;
    setLoading(true);
    console.log('Fetching trips for user:', user.userId);
    try {
      const response = await fetch(`${API_Endpoint}getTripList?userId=${user.userId}`, {
        method: 'GET',
      });
      if (!response.ok) throw new Error(`Failed to load trips: ${response.status}`);

      const data = await response.json();

      const tripsWithSortedItinerary = data.map(trip => ({
        ...trip,
        id: trip.sk, // tripId is now the sort key
        itinerary: trip.itinerary?.map(day => ({
          ...day,
          activities: [...(day.activities || [])].sort((a, b) => {
            const aTime = convertTo24Hour(a.time);
            const bTime = convertTo24Hour(b.time);
            return aTime.localeCompare(bTime);
          })
        })) || []
      }));

      setTrips(tripsWithSortedItinerary);
    } catch (err) {
      console.error('Error fetching trips:', err);
    } finally {
      setLoading(false);
    }
  };

  // DELETE a trip for the current user
  const deleteTrip = async (tripId) => {
    try {
      const response = await fetch(`${API_Endpoint}deleteTrip?userId=${user.userId}&tripId=${tripId}`, {
        method: 'DELETE',
      });

      if (!response.ok) {
        throw new Error(`Failed to delete trip. Status: ${response.status}`);
      }

      await fetchTrips();
    } catch (err) {
      console.error('Error deleting trip:', err);
      alert('Failed to delete trip. Please try again.');
    }
  };

  // UPDATE a trip attribute
  const updateTripAPI = async (tripId, attributeName, newValue) => {
  try {
    const res = await fetch(`${API_Endpoint}updateTrip?tripId=${encodeURIComponent(tripId)}`, {
      method: 'PATCH',
      headers: { 'Content-Type': 'application/json' },
      body: JSON.stringify({
        attributeName,
        newValue,
        user: { userId: user.userId } // ✅ include user object
      })
    });

    if (!res.ok) {
      const errText = await res.text();
      throw new Error(`API error: ${res.status} ${errText}`);
    }

    const result = await res.json();
    return result;
  } catch (err) {
    console.error('API call failed:', err);
  }
};


  // CREATE or UPDATE a trip
  const saveTrip = async (trip) => {
    const days = eachDayOfInterval({
      start: parseMDY(trip.startDate),
      end: parseMDY(trip.endDate)
    });

    const itinerary = days.map(date => {
      const dateStr = format(date, 'MM/dd/yyyy');
      const dayActivities = trip.itinerary.find(d => d.date === dateStr)?.activities || [];

      const sortedActivities = [...dayActivities].sort((a, b) => {
        const a24 = convertTo24Hour(a.time);
        const b24 = convertTo24Hour(b.time);
        return a24.localeCompare(b24);
      });

      return { date: dateStr, activities: sortedActivities };
    });

    const finalTrip = {
      ...trip,
      itinerary,
      user: { userId: user.userId }
    };

    if (trip.id) {
      const existingTrip = trips.find(t => t.id === trip.id);
      if (existingTrip) {
        if (existingTrip.destination !== trip.destination) {
          await updateTripAPI(trip.id, 'destination', finalTrip.destination);
        }
        if (existingTrip.startDate !== trip.startDate) {
          await updateTripAPI(trip.id, 'startDate', trip.startDate);
        }
        if (existingTrip.endDate !== trip.endDate) {
          await updateTripAPI(trip.id, 'endDate', trip.endDate);
        }
        if (JSON.stringify(existingTrip.itinerary) !== JSON.stringify(finalTrip.itinerary)) {
          await updateTripAPI(trip.id, 'itinerary', finalTrip.itinerary);
        }
      }
    } else {
      finalTrip.id = uuidv4(); // generate tripId
      finalTrip.sk = finalTrip.id; // set sort key
      try {
        const response = await fetch(`${API_Endpoint}createTrip`, {
          method: 'POST',
          headers: { 'Content-Type': 'application/json' },
          body: JSON.stringify(finalTrip),
        });

        if (!response.ok) {
          throw new Error(`HTTP error! Status: ${response.status}`);
        }

        const data = await response.json();
        alert('Trip created successfully!');
      } catch (error) {
        alert('Failed to create trip.');
      }
    }

    await fetchTrips();
  };

<<<<<<< HEAD
  const slugify = (text) =>
  text
    .toString()
    .toLowerCase()
    .trim()
    .replace(/\s+/g, '-')         // Replace spaces with -
    .replace(/[^\w\-]+/g, '')     // Remove non-word characters
    .replace(/\-\-+/g, '-');      // Replace multiple - with single -

  const uploadTripImage = async (file, locationName, tripId) => {
    const extension = file.name.split('.').pop();
    const safeBase = slugify(locationName || 'trip', { lower: true });
    const uniqueFileName = `${safeBase}/${uuidv4()}.${extension}`;
  
    const res = await fetch(`${API_Endpoint}generateUploadUrl`, {
      method: 'POST',
      headers: { 'Content-Type': 'application/json' },
      body: JSON.stringify({ fileType: file.type, fileName: uniqueFileName }),
    });
  
    if (!res.ok) {
      throw new Error('Failed to get upload URL');
    }
  
    const { uploadUrl, imageUrl } = await res.json();
  
    await fetch(uploadUrl, {
      method: 'PUT',
      headers: { 'Content-Type': file.type },
      body: file,
    });
  
    if (tripId) {
      await updateTripAPI(tripId, 'imageUrl', imageUrl);
      await fetchTrips();
    }
  
    return imageUrl;
  };

  // Get trip by ID
=======
>>>>>>> df2b806b
  const getTripById = (id) => {
    return trips.find(trip => trip.id === id);
  };

  useEffect(() => {
    if (user?.userId) {
      fetchTrips();
    }
  }, [user?.userId]);

  const value = {
    trips,
    loading,
    fetchTrips,
    deleteTrip,
    saveTrip,
<<<<<<< HEAD
    getTripById,
    uploadTripImage
  }
=======
    getTripById
  };
>>>>>>> df2b806b

  return (
    <TripContext.Provider value={value}>
      {children}
    </TripContext.Provider>
  );
};<|MERGE_RESOLUTION|>--- conflicted
+++ resolved
@@ -14,16 +14,10 @@
 };
 
 export const TripProvider = ({ children }) => {
-<<<<<<< HEAD
-  const API_Endpoint = 'https://04vzht9lw9.execute-api.us-east-1.amazonaws.com/'
-  const [trips, setTrips] = useState([])
-  const [loading, setLoading] = useState(false)
-=======
   const API_Endpoint = 'https://50ohmvai1k.execute-api.us-east-1.amazonaws.com/';
   const { user } = useAuth(); // get userId from AuthContext
   const [trips, setTrips] = useState([]);
   const [loading, setLoading] = useState(false);
->>>>>>> df2b806b
 
   const parseMDY = str => parse(str, 'MM/dd/yyyy', new Date());
 
@@ -168,7 +162,6 @@
         if (!response.ok) {
           throw new Error(`HTTP error! Status: ${response.status}`);
         }
-
         const data = await response.json();
         alert('Trip created successfully!');
       } catch (error) {
@@ -179,7 +172,6 @@
     await fetchTrips();
   };
 
-<<<<<<< HEAD
   const slugify = (text) =>
   text
     .toString()
@@ -221,8 +213,7 @@
   };
 
   // Get trip by ID
-=======
->>>>>>> df2b806b
+
   const getTripById = (id) => {
     return trips.find(trip => trip.id === id);
   };
@@ -239,14 +230,9 @@
     fetchTrips,
     deleteTrip,
     saveTrip,
-<<<<<<< HEAD
     getTripById,
     uploadTripImage
   }
-=======
-    getTripById
-  };
->>>>>>> df2b806b
 
   return (
     <TripContext.Provider value={value}>
