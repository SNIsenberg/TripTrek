import { useState, useEffect } from 'react';
import TimePicker from 'react-time-picker';
import 'react-time-picker/dist/TimePicker.css';
import 'react-clock/dist/Clock.css';
import { format, eachDayOfInterval, parse } from 'date-fns';
<<<<<<< HEAD
import { useTripContext } from '../context/TripContext';
import imageCompression from 'browser-image-compression'; // NEW

export default function TripForm({ trip, onSave, onCancel }) {
  const { uploadTripImage } = useTripContext();
  const [imageUrl, setImageUrl] = useState(trip.imageUrl || '');
=======
import { useAuth } from '../context/AuthContext';

export default function TripForm({ trip, onSave, onCancel }) {
  // Initialize state with trip data or defaults
>>>>>>> df2b806b
  const [destination, setDestination] = useState(trip.destination || '');
  const [startDate, setStartDate] = useState(trip.startDate || '');
  const [endDate, setEndDate] = useState(trip.endDate || '');
  const [itinerary, setItinerary] = useState(trip.itinerary || []);
  const [newActivityTime, setNewActivityTime] = useState({});
  const [newActivityName, setNewActivityName] = useState({});
  const [error, setError] = useState('');
  const [selectedImageFile, setSelectedImageFile] = useState(null); // NEW

<<<<<<< HEAD
=======
  const { user } = useAuth();

  // Convert MM/DD/YYYY → yyyy-MM-dd (for date input fields)
>>>>>>> df2b806b
  const toInputDate = (display) => {
    if (!display) return '';
    const [m, d, y] = display.split('/');
    return `${y}-${m.padStart(2, '0')}-${d.padStart(2, '0')}`;
  };

<<<<<<< HEAD
=======
  // Convert yyyy-MM-dd → MM/DD/YYYY (from date input fields)
>>>>>>> df2b806b
  const fromInputDate = (iso) => {
    if (!iso) return '';
    const [y, m, d] = iso.split('-');
    return `${m}/${d}/${y}`;
  };

  const parseMDY = (str) => parse(str, 'MM/dd/yyyy', new Date());

  // Automatically generate itinerary days based on start and end dates
  useEffect(() => {
    if (startDate && endDate) {
      const start = parseMDY(startDate);
      const end = parseMDY(endDate);

      if (end >= start) {
        const days = eachDayOfInterval({ start, end });

        // Preserve existing activities for matching dates
        setItinerary(prev => {
          const prevMap = Object.fromEntries(prev.map(day => [day.date, day]));
          return days.map(date => {
            const dateStr = format(date, 'MM/dd/yyyy');
            return prevMap[dateStr] || { date: dateStr, activities: [] };
          });
        });
      } else {
        setItinerary([]);
      }
    } else {
      setItinerary([]);
    }
  }, [startDate, endDate]);

  // Add a new activity to a specific day in the itinerary
  const handleAddActivity = (date) => {
    const time = newActivityTime[date];
    const name = newActivityName[date];
    if (!time || !name) return;

    const formattedTime = formatTime12Hour(time);

    setItinerary(prev =>
      prev.map(day => {
        if (day.date !== date) return day;

        const updatedActivities = [...day.activities, { time: formattedTime, name }].sort((a, b) => {
          const parseTime = (str) => {
            const [t, mod] = str.split(' ');
            let [h, m] = t.split(':');
            if (mod === 'PM' && h !== '12') h = String(+h + 12);
            if (mod === 'AM' && h === '12') h = '00';
            return `${h.padStart(2, '0')}:${m}`;
          };
          return parseTime(a.time).localeCompare(parseTime(b.time));
        });

        return { ...day, activities: updatedActivities };
      })
    );

    // Clear input fields after adding
    setNewActivityTime({ ...newActivityTime, [date]: '' });
    setNewActivityName({ ...newActivityName, [date]: '' });
  };

  // Format time to 12-hour format with AM/PM
  const formatTime12Hour = (timeStr) => {
    const [hour, minute] = timeStr.split(':');
    const h = parseInt(hour, 10);
    const suffix = h >= 12 ? 'PM' : 'AM';
    const displayHour = h % 12 || 12;
    return `${displayHour}:${minute} ${suffix}`;
  };

  // Remove an activity from a specific day
  const handleRemoveActivity = (date, index) => {
    setItinerary(prev =>
      prev.map(day =>
        day.date === date
          ? { ...day, activities: day.activities.filter((_, i) => i !== index) }
          : day
      )
    );
  };

<<<<<<< HEAD
  const handleSubmit = async (e) => {
    e.preventDefault();
    if (!destination || !startDate || !endDate) {
      setError('Please fill in all fields.');
      return;
    }

    let finalImageUrl = imageUrl;

    if (selectedImageFile) {
      finalImageUrl = await uploadTripImage(
        selectedImageFile,
        destination || 'trip',
        trip?.id || null
      );
    }

    const itineraryToSave = itinerary.map(day => ({
      date: day.date,
      activities: [...day.activities]
    }));

    onSave({
      ...trip,
      destination,
      startDate,
      endDate,
      itinerary: itineraryToSave,
      imageUrl: finalImageUrl
    });
  };
=======
  // Submit the form to create or update a trip
  const handleSubmit = (e) => {
  e.preventDefault();

  if (!destination || !startDate || !endDate) {
    setError('Please fill in all fields.');
    return;
  }

  const itineraryToSave = itinerary.map(day => ({
    date: day.date,
    activities: [...day.activities]
  }));

  // Include userId in the trip object for DynamoDB pk
  onSave({
    ...trip,
    destination,
    startDate,
    endDate,
    itinerary: itineraryToSave,
    user: {
      userId: user?.userId
    }
  });
};

>>>>>>> df2b806b

  return (
    <form onSubmit={handleSubmit} className="bg-white-custom p-4 rounded shadow-sm mb-4 d-flex flex-column">
      <h4 className="text-forest-green mb-3">Add / Edit Trip</h4>
      {error && <div className="alert alert-danger">{error}</div>}

      {/* Destination input */}
      <div className="mb-3">
        <label className="form-label">Destination</label>
        <input
          type="text"
          className="form-control"
          value={destination}
          onChange={(e) => setDestination(e.target.value)}
        />
      </div>

      {/* Start and End Date inputs */}
      <div className="row mb-3">
        <div className="col-md-6">
          <label className="form-label">Start Date</label>
          <input
            type="date"
            className="form-control"
            value={startDate ? toInputDate(startDate) : ''}
            onChange={(e) => setStartDate(fromInputDate(e.target.value))}
          />
        </div>
        <div className="col-md-6">
          <label className="form-label">End Date</label>
          <input
            type="date"
            className="form-control"
            value={endDate ? toInputDate(endDate) : ''}
            min={startDate ? toInputDate(startDate) : ''}
            onChange={(e) => setEndDate(fromInputDate(e.target.value))}
          />
        </div>
      </div>

<<<<<<< HEAD
      <div className="mb-3">
        <label className="form-label">Trip Photo</label>
        <input
          type="file"
          className="form-control"
          accept="image/*"
          onChange={async (e) => {
            const file = e.target.files[0];
            if (file) {
              try {
                const options = {
                  maxSizeMB: 0.5,
                  maxWidthOrHeight: 1024,
                  useWebWorker: true,
                };
                const compressedFile = await imageCompression(file, options);
                setSelectedImageFile(compressedFile);
                setImageUrl(URL.createObjectURL(compressedFile));
              } catch (err) {
                console.error('Image compression failed:', err);
                setSelectedImageFile(file);
                setImageUrl(URL.createObjectURL(file));
              }
            }
          }}
        />
        {imageUrl && (
          <img
            key={imageUrl}
            src={imageUrl}
            alt={trip?.destination || 'Trip image'}
            style={{ maxWidth: '100%', marginTop: 10 }}
            onError={() => console.error('Image failed to load:', imageUrl)}
          />
        )}
      </div>

=======
      {/* Itinerary section */}
>>>>>>> df2b806b
      {itinerary.length > 0 && (
        <div className="mb-3">
          <label className="form-label">Itinerary</label>
          {itinerary.map((day, i) => (
            <div key={i} className="border rounded p-3 mb-3">
              <strong>{day.date}</strong>
              <ul className="list-unstyled">
                {day.activities.map((activity, j) => (
                  <li key={j}>
                    {activity.time} — {activity.name}
                    {/* Delete activity */}
                    <button
                      type="button"
                      className="btn btn-sm btn-outline-danger ms-2"
                      onClick={() => handleRemoveActivity(day.date, j)}
                    >
                      Remove
                    </button>
                  </li>
                ))}
              </ul>

              {/* Add new activity */}
              <div className="d-flex flex-wrap gap-2 mt-2">
                <TimePicker
                  disableClock={true}
                  clearIcon={null}
                  format="h:mm a"
                  value={newActivityTime[day.date] || ''}
                  onChange={(val) => setNewActivityTime({ ...newActivityTime, [day.date]: val })}
                />
                <input
                  type="text"
                  className="form-control"
                  placeholder="Activity Description"
                  value={newActivityName[day.date] || ''}
                  onChange={(e) => setNewActivityName({ ...newActivityName, [day.date]: e.target.value })}
                />
                <button
                  type="button"
                  className="btn btn-sm btn-outline-primary"
                  onClick={() => handleAddActivity(day.date)}
                >
                  + Add Activity
                </button>
              </div>
            </div>
          ))}
        </div>
      )}

      {/* Save or Cancel buttons */}
      <div className="mt-3 d-flex justify-content-center">
        <button type="submit" className="btn btn-terra me-2">Save</button>
        <button type="button" className="btn btn-secondary" onClick={onCancel}>Cancel</button>
      </div>
    </form>
  );
}<|MERGE_RESOLUTION|>--- conflicted
+++ resolved
@@ -3,19 +3,13 @@
 import 'react-time-picker/dist/TimePicker.css';
 import 'react-clock/dist/Clock.css';
 import { format, eachDayOfInterval, parse } from 'date-fns';
-<<<<<<< HEAD
 import { useTripContext } from '../context/TripContext';
-import imageCompression from 'browser-image-compression'; // NEW
+import imageCompression from 'browser-image-compression'; 
+import { useAuth } from '../context/AuthContext';
 
 export default function TripForm({ trip, onSave, onCancel }) {
   const { uploadTripImage } = useTripContext();
   const [imageUrl, setImageUrl] = useState(trip.imageUrl || '');
-=======
-import { useAuth } from '../context/AuthContext';
-
-export default function TripForm({ trip, onSave, onCancel }) {
-  // Initialize state with trip data or defaults
->>>>>>> df2b806b
   const [destination, setDestination] = useState(trip.destination || '');
   const [startDate, setStartDate] = useState(trip.startDate || '');
   const [endDate, setEndDate] = useState(trip.endDate || '');
@@ -25,22 +19,16 @@
   const [error, setError] = useState('');
   const [selectedImageFile, setSelectedImageFile] = useState(null); // NEW
 
-<<<<<<< HEAD
-=======
   const { user } = useAuth();
 
   // Convert MM/DD/YYYY → yyyy-MM-dd (for date input fields)
->>>>>>> df2b806b
   const toInputDate = (display) => {
     if (!display) return '';
     const [m, d, y] = display.split('/');
     return `${y}-${m.padStart(2, '0')}-${d.padStart(2, '0')}`;
   };
 
-<<<<<<< HEAD
-=======
   // Convert yyyy-MM-dd → MM/DD/YYYY (from date input fields)
->>>>>>> df2b806b
   const fromInputDate = (iso) => {
     if (!iso) return '';
     const [y, m, d] = iso.split('-');
@@ -126,9 +114,10 @@
     );
   };
 
-<<<<<<< HEAD
+  // Submit the form to create or update a trip
   const handleSubmit = async (e) => {
     e.preventDefault();
+
     if (!destination || !startDate || !endDate) {
       setError('Please fill in all fields.');
       return;
@@ -149,44 +138,18 @@
       activities: [...day.activities]
     }));
 
-    onSave({
-      ...trip,
-      destination,
-      startDate,
-      endDate,
-      itinerary: itineraryToSave,
-      imageUrl: finalImageUrl
-    });
-  };
-=======
-  // Submit the form to create or update a trip
-  const handleSubmit = (e) => {
-  e.preventDefault();
-
-  if (!destination || !startDate || !endDate) {
-    setError('Please fill in all fields.');
-    return;
-  }
-
-  const itineraryToSave = itinerary.map(day => ({
-    date: day.date,
-    activities: [...day.activities]
-  }));
-
-  // Include userId in the trip object for DynamoDB pk
   onSave({
     ...trip,
     destination,
     startDate,
     endDate,
     itinerary: itineraryToSave,
+    imageUrl: finalImageUrl,
     user: {
       userId: user?.userId
     }
   });
 };
-
->>>>>>> df2b806b
 
   return (
     <form onSubmit={handleSubmit} className="bg-white-custom p-4 rounded shadow-sm mb-4 d-flex flex-column">
@@ -227,7 +190,6 @@
         </div>
       </div>
 
-<<<<<<< HEAD
       <div className="mb-3">
         <label className="form-label">Trip Photo</label>
         <input
@@ -265,9 +227,7 @@
         )}
       </div>
 
-=======
       {/* Itinerary section */}
->>>>>>> df2b806b
       {itinerary.length > 0 && (
         <div className="mb-3">
           <label className="form-label">Itinerary</label>
